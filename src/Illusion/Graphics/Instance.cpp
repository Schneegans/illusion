--- conflicted
+++ resolved
@@ -42,23 +42,13 @@
   }
 
   if (messageSeverity == VK_DEBUG_UTILS_MESSAGE_SEVERITY_VERBOSE_BIT_EXT) {
-<<<<<<< HEAD
-    ILLUSION_TRACE << object << pCallbackData->pMessage << std::endl;
+    Core::Logger::trace() << object << pCallbackData->pMessage << std::endl;
   } else if (messageSeverity == VK_DEBUG_UTILS_MESSAGE_SEVERITY_INFO_BIT_EXT) {
-    ILLUSION_MESSAGE << object << pCallbackData->pMessage << std::endl;
+    Core::Logger::message() << object << pCallbackData->pMessage << std::endl;
   } else if (messageSeverity == VK_DEBUG_UTILS_MESSAGE_SEVERITY_WARNING_BIT_EXT) {
-    ILLUSION_WARNING << object << pCallbackData->pMessage << std::endl;
+    Core::Logger::warning() << object << pCallbackData->pMessage << std::endl;
   } else if (messageSeverity == VK_DEBUG_UTILS_MESSAGE_SEVERITY_ERROR_BIT_EXT) {
-    ILLUSION_ERROR << object << pCallbackData->pMessage << std::endl;
-=======
-    Core::Logger::trace() << pCallbackData->pMessage << std::endl;
-  } else if (messageSeverity == VK_DEBUG_UTILS_MESSAGE_SEVERITY_INFO_BIT_EXT) {
-    Core::Logger::message() << pCallbackData->pMessage << std::endl;
-  } else if (messageSeverity == VK_DEBUG_UTILS_MESSAGE_SEVERITY_WARNING_BIT_EXT) {
-    Core::Logger::warning() << pCallbackData->pMessage << std::endl;
-  } else if (messageSeverity == VK_DEBUG_UTILS_MESSAGE_SEVERITY_ERROR_BIT_EXT) {
-    Core::Logger::error() << pCallbackData->pMessage << std::endl;
->>>>>>> a63b527d
+    Core::Logger::error() << object << pCallbackData->pMessage << std::endl;
   }
 
   return false;
@@ -161,21 +151,12 @@
     throw std::runtime_error("Failed to create window surface!");
   }
 
-<<<<<<< HEAD
-  ILLUSION_TRACE << "Creating vk::SurfaceKHR [" + name + "]" << std::endl;
+  Core::Logger::trace() << "Creating vk::SurfaceKHR [" + name + "]" << std::endl;
 
   // copying instance to keep reference counting up until the surface is destroyed
   auto instance{mInstance};
   return VulkanPtr::create(vk::SurfaceKHR(tmp), [instance, name](vk::SurfaceKHR* obj) {
-    ILLUSION_TRACE << "Deleting vk::SurfaceKHR [" + name + "]" << std::endl;
-=======
-  Core::Logger::trace() << "Creating vk::SurfaceKHR." << std::endl;
-
-  // copying instance to keep reference counting up until the surface is destroyed
-  auto instance{mInstance};
-  return VulkanPtr::create(vk::SurfaceKHR(tmp), [instance](vk::SurfaceKHR* obj) {
-    Core::Logger::trace() << "Deleting vk::SurfaceKHR." << std::endl;
->>>>>>> a63b527d
+    Core::Logger::trace() << "Deleting vk::SurfaceKHR [" + name + "]" << std::endl;
     instance->destroySurfaceKHR(*obj);
     delete obj;
   });
