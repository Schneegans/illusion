////////////////////////////////////////////////////////////////////////////////////////////////////
//                                                                                                //
//    _)  |  |            _)                This code may be used and modified under the terms    //
//     |  |  |  |  | (_-<  |   _ \    \     of the MIT license. See the LICENSE file for details. //
//    _| _| _| \_,_| ___/ _| \___/ _| _|    Copyright (c) 2018-2019 Simon Schneegans              //
//                                                                                                //
////////////////////////////////////////////////////////////////////////////////////////////////////

#include "DescriptorPool.hpp"

#include "../Core/Logger.hpp"
#include "DescriptorSetReflection.hpp"
#include "Device.hpp"
#include "Utils.hpp"
#include "VulkanPtr.hpp"

#include <iostream>
#include <unordered_map>

namespace Illusion::Graphics {

////////////////////////////////////////////////////////////////////////////////////////////////////

const std::unordered_map<PipelineResource::ResourceType, vk::DescriptorType> resourceTypeMapping = {
    {PipelineResource::ResourceType::eCombinedImageSampler,
        vk::DescriptorType::eCombinedImageSampler},
    {PipelineResource::ResourceType::eInputAttachment, vk::DescriptorType::eInputAttachment},
    {PipelineResource::ResourceType::eSampledImage, vk::DescriptorType::eSampledImage},
    {PipelineResource::ResourceType::eSampler, vk::DescriptorType::eSampler},
    {PipelineResource::ResourceType::eStorageBuffer, vk::DescriptorType::eStorageBuffer},
    {PipelineResource::ResourceType::eStorageBufferDynamic,
        vk::DescriptorType::eStorageBufferDynamic},
    {PipelineResource::ResourceType::eStorageImage, vk::DescriptorType::eStorageImage},
    {PipelineResource::ResourceType::eStorageTexelBuffer, vk::DescriptorType::eStorageTexelBuffer},
    {PipelineResource::ResourceType::eUniformBuffer, vk::DescriptorType::eUniformBuffer},
    {PipelineResource::ResourceType::eUniformBufferDynamic,
        vk::DescriptorType::eUniformBufferDynamic},
    {PipelineResource::ResourceType::eUniformTexelBuffer, vk::DescriptorType::eUniformTexelBuffer},
};

////////////////////////////////////////////////////////////////////////////////////////////////////

DescriptorPool::DescriptorPool(
    std::string const& name, DevicePtr const& device, DescriptorSetReflectionPtr const& reflection)
    : Core::NamedObject(name)
    , mDevice(device)
    , mReflection(reflection) {

<<<<<<< HEAD
  ILLUSION_TRACE << "Creating DescriptorPool [" + getName() + "]" << std::endl;
=======
  Core::Logger::trace() << "Creating DescriptorPool." << std::endl;
>>>>>>> a63b527d

  // calculate pool sizes for later pool creation
  std::unordered_map<vk::DescriptorType, uint32_t> descriptorTypeCounts;
  for (auto const& r : reflection->getResources()) {
    descriptorTypeCounts[resourceTypeMapping.at(r.second.mResourceType)] += r.second.mArraySize;
  }

  for (auto it : descriptorTypeCounts) {
    vk::DescriptorPoolSize pool;
    pool.type            = it.first;
    pool.descriptorCount = static_cast<uint32_t>(it.second * mMaxSetsPerPool);
    mPoolSizes.push_back(pool);
  }
}

////////////////////////////////////////////////////////////////////////////////////////////////////

DescriptorPool::~DescriptorPool() {
<<<<<<< HEAD
  ILLUSION_TRACE << "Deleting DescriptorPool [" + getName() + "]" << std::endl;
=======
  Core::Logger::trace() << "Deleting DescriptorPool." << std::endl;
>>>>>>> a63b527d
}

////////////////////////////////////////////////////////////////////////////////////////////////////

vk::DescriptorSetPtr DescriptorPool::allocateDescriptorSet() {

  if (mPoolSizes.size() == 0) {
    throw std::runtime_error(
        "Cannot allocated DescriptorSet: Set does not contain any active resources!");
  }

  // find a free pool
  std::shared_ptr<PoolInfo> pool;

  for (auto& p : mDescriptorPools) {
    if (p->mAllocationCount + 1 < mMaxSetsPerPool) {
      pool = p;
      p->mAllocationCount += 1;
      break;
    }
  }

  // if no free pool has been found, create a new one
  if (!pool) {
    vk::DescriptorPoolCreateInfo info;
    info.poolSizeCount = static_cast<uint32_t>(mPoolSizes.size());
    info.pPoolSizes    = mPoolSizes.data();
    info.maxSets       = mMaxSetsPerPool;
    info.flags         = vk::DescriptorPoolCreateFlagBits::eFreeDescriptorSet;

    pool                   = std::make_shared<PoolInfo>();
    pool->mPool            = mDevice->createDescriptorPool(getName(), info);
    pool->mAllocationCount = 0;
    mDescriptorPools.push_back(pool);
  }

  // now allocate the descriptor set from this pool
  vk::DescriptorSetLayout descriptorSetLayouts[] = {*mReflection->getLayout()};

  vk::DescriptorSetAllocateInfo info;
  info.descriptorPool     = *pool->mPool;
  info.descriptorSetCount = 1;
  info.pSetLayouts        = descriptorSetLayouts;

  Core::Logger::trace() << "Allocating DescriptorSet." << std::endl;

  auto device{mDevice->getHandle()};
  return VulkanPtr::create(
      device->allocateDescriptorSets(info)[0], [device, pool](vk::DescriptorSet* obj) {
        Core::Logger::trace() << "Freeing DescriptorSet." << std::endl;
        --pool->mAllocationCount;
        device->freeDescriptorSets(*pool->mPool, *obj);
        delete obj;
      });
}

////////////////////////////////////////////////////////////////////////////////////////////////////

} // namespace Illusion::Graphics<|MERGE_RESOLUTION|>--- conflicted
+++ resolved
@@ -46,11 +46,7 @@
     , mDevice(device)
     , mReflection(reflection) {
 
-<<<<<<< HEAD
-  ILLUSION_TRACE << "Creating DescriptorPool [" + getName() + "]" << std::endl;
-=======
-  Core::Logger::trace() << "Creating DescriptorPool." << std::endl;
->>>>>>> a63b527d
+  Core::Logger::trace() << "Creating DescriptorPool [" + getName() + "]" << std::endl;
 
   // calculate pool sizes for later pool creation
   std::unordered_map<vk::DescriptorType, uint32_t> descriptorTypeCounts;
@@ -69,11 +65,7 @@
 ////////////////////////////////////////////////////////////////////////////////////////////////////
 
 DescriptorPool::~DescriptorPool() {
-<<<<<<< HEAD
-  ILLUSION_TRACE << "Deleting DescriptorPool [" + getName() + "]" << std::endl;
-=======
-  Core::Logger::trace() << "Deleting DescriptorPool." << std::endl;
->>>>>>> a63b527d
+  Core::Logger::trace() << "Deleting DescriptorPool [" + getName() + "]" << std::endl;
 }
 
 ////////////////////////////////////////////////////////////////////////////////////////////////////
