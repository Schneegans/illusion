////////////////////////////////////////////////////////////////////////////////////////////////////
//                                                                                                //
//    _)  |  |            _)                This code may be used and modified under the terms    //
//     |  |  |  |  | (_-<  |   _ \    \     of the MIT license. See the LICENSE file for details. //
//    _| _| _| \_,_| ___/ _| \___/ _| _|    Copyright (c) 2018-2019 Simon Schneegans              //
//                                                                                                //
////////////////////////////////////////////////////////////////////////////////////////////////////

#include "ScopedTimer.hpp"

#include "Logger.hpp"
#include <chrono>
#include <iostream>

namespace Illusion::Core {

////////////////////////////////////////////////////////////////////////////////////////////////////

ScopedTimer::ScopedTimer(std::string const& name)
    : NamedObject(name)
    , mStartTime(getNow()) {
}

////////////////////////////////////////////////////////////////////////////////////////////////////

ScopedTimer::~ScopedTimer() {
<<<<<<< HEAD
  ILLUSION_DEBUG << getName() << ": " << getNow() - mStartTime << " ms " << std::endl;
=======
  Logger::message() << mName << ": " << getNow() - mStartTime << " ms " << std::endl;
>>>>>>> a63b527d
}

////////////////////////////////////////////////////////////////////////////////////////////////////

double ScopedTimer::getNow() {
  auto time{std::chrono::system_clock::now().time_since_epoch()};
  return std::chrono::duration_cast<std::chrono::microseconds>(time).count() * 0.001;
}

////////////////////////////////////////////////////////////////////////////////////////////////////

} // namespace Illusion::Core<|MERGE_RESOLUTION|>--- conflicted
+++ resolved
@@ -24,11 +24,7 @@
 ////////////////////////////////////////////////////////////////////////////////////////////////////
 
 ScopedTimer::~ScopedTimer() {
-<<<<<<< HEAD
-  ILLUSION_DEBUG << getName() << ": " << getNow() - mStartTime << " ms " << std::endl;
-=======
-  Logger::message() << mName << ": " << getNow() - mStartTime << " ms " << std::endl;
->>>>>>> a63b527d
+  Logger::message() << getName() << ": " << getNow() - mStartTime << " ms " << std::endl;
 }
 
 ////////////////////////////////////////////////////////////////////////////////////////////////////
